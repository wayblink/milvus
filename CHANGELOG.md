--- conflicted
+++ resolved
@@ -26,11 +26,8 @@
 - MS-653 - When config check fail, Milvus close without message
 - MS-654 - Describe index timeout when building index
 - MS-658 - Fix SQ8 Hybrid can't search
-<<<<<<< HEAD
 - \#20 - C++ sdk example get grpc error 
-=======
 - \#23 - Add unittest to improve code coverage
->>>>>>> b720f8ab
 
 ## Improvement
 - MS-552 - Add and change the easylogging library
@@ -195,8 +192,6 @@
 - MS-570 - Add prometheus docker-compose file
 - MS-576 - Scheduler refactor
 - MS-592 - Change showtables stream transport to unary
-- /#23 - Add unittest to improve code coverage
-sfasdas
 
 ## New Feature
 - MS-343 - Implement ResourceMgr
