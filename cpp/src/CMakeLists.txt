--- conflicted
+++ resolved
@@ -152,7 +152,7 @@
 
 install(TARGETS vecwise_server DESTINATION bin)
 
-<<<<<<< HEAD
+add_subdirectory(sdk)
 #target_link_libraries(
 #        libprometheus-cpp-push.a
 #        libprometheus-cpp-pull.a
@@ -160,6 +160,3 @@
 #        pthread
 #        z
 #        ${CURL_LIBRARIES})
-=======
-add_subdirectory(sdk)
->>>>>>> d7904acc
