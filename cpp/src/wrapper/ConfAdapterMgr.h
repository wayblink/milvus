--- conflicted
+++ resolved
@@ -21,11 +21,8 @@
 #include "VecIndex.h"
 
 #include <functional>
-<<<<<<< HEAD
-=======
 #include <map>
 #include <memory>
->>>>>>> e532bd39
 
 namespace milvus {
 namespace engine {
