--- conflicted
+++ resolved
@@ -161,10 +161,7 @@
 		zap.Int64s("sealSegments", sealedSegmentIDs),
 		zap.Int64s("flushSegments", flushSegmentIDs),
 		zap.Int64("timeOfSeal", timeOfSeal.Unix()),
-<<<<<<< HEAD
 		zap.Time("flushTs", tsoutil.PhysicalTime(ts)),
-=======
->>>>>>> 5f5ed548
 		zap.Any("channelCps", resp.GetChannelCps()))
 	resp.Status.ErrorCode = commonpb.ErrorCode_Success
 	resp.DbID = req.GetDbID()
@@ -1349,11 +1346,7 @@
 		log.Info("DataCoord receive GetFlushState request, Flushed is true", zap.Int64s("segmentIDs", req.GetSegmentIDs()), zap.Int("len", len(req.GetSegmentIDs())))
 		resp.Flushed = true
 	}
-<<<<<<< HEAD
-=======
-	resp.Status.ErrorCode = commonpb.ErrorCode_Success
-	resp.ChannelCps = channelCPs
->>>>>>> 5f5ed548
+
 	return resp, nil
 }
 
